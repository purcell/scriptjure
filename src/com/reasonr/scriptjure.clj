;;; scriptjure -- a library for generating javascript from Clojure s-exprs

;; by Allen Rohner, http://arohner.blogspot.com
;;                  http://www.reasonr.com  
;; October 7, 2009

;; Copyright (c) Allen Rohner, 2009. All rights reserved.  The use
;; and distribution terms for this software are covered by the Eclipse
;; Public License 1.0 (http://opensource.org/licenses/eclipse-1.0.php)
;; which can be found in the file epl-v10.html at the root of this
;; distribution.  By using this software in any fashion, you are
;; agreeing to be bound by the terms of this license.  You must not
;; remove this notice, or any other, from this software.

;; This library generates javascript from Clojure s-exprs. To use it, 
;; (js (fn foo [x] (var x (+ 3 5)) (return x)))
;;  returns a string, "function foo (x) { var x = (3 + 5); return x; }"
;;
;; See the README and the tests for more information on what is supported.
;; 
;; The library is intended to generate javascript glue code in Clojure
;; webapps. One day it might become useful enough to write entirely
;; JS libraries in clojure, but it's not there yet.
;;
;;

(ns #^{:author "Allen Rohner"
       :doc "A library for generating javascript from Clojure."}
       com.reasonr.scriptjure
       (:require [clojure.contrib.string :as str])
       (:use [clojure.contrib.except :only (throwf)])
       (:use clojure.walk))

(defmulti emit (fn [ expr ] (type expr)))

(defmulti emit-special (fn [ & args] (identity (first args))))

(def statement-separator ";\n")

(defn statement [expr]
  (if (not (= statement-separator (str/tail (count statement-separator) expr)))
    (str expr statement-separator)
    expr))

(defn comma-list [coll]
  (str "(" (str/join ", " coll) ")"))

(defmethod emit nil [expr]
  "null")

(defmethod emit java.lang.Integer [expr]
  (str expr))

(defmethod emit clojure.lang.Ratio [expr]
  (str (float expr)))

(defmethod emit clojure.lang.Keyword [expr]
  (str (name expr)))

(defmethod emit java.lang.String [expr]
  (str \' expr \'))

(defmethod emit clojure.lang.Symbol [expr]
  (when (.contains (str expr) "-")
    (throwf "'-' is not allowed in javascript symbols"))
  (str expr))

(defmethod emit java.util.regex.Pattern [expr]
  (str \/ expr \/))

(defmethod emit :default [expr]
  (str expr))

<<<<<<< HEAD
(def special-forms (set ['var '. 'if 'funcall 'fn 'set! 'return 'delete 'new 'do 'aget 'for 'while 'doseq 'str 'inc! 'dec!]))
=======
(def special-forms (set ['var '. '.. 'if 'funcall 'fn 'set! 'return 'delete 'new 'do 'aget 'doseq 'str]))
>>>>>>> 7716d98d

(def infix-operators (set ['+ '- '/ '* '% '== '=== '< '> '<= '>= '!= '<< '>> '<<< '>>> '!== '& '| '&& '||]))

(defn special-form? [expr]
  (contains? special-forms expr))

(defn infix-operator? [expr]
  (contains? infix-operators expr))

(defn emit-infix [type [operator & args]]
  (when (< (count args) 2)
    (throw (Exception. "not supported yet")))
  (str "(" (emit (first args)) " " operator " " (emit (second args)) ")" ))

(defmethod emit-special 'var [type [var name expr]]
  (str "var " (emit name) " = " (emit expr)))

(defmethod emit-special 'funcall [type [name & args]]
  (str (emit name) (comma-list (map emit args))))

(defmethod emit-special 'str [type [str & args]]
  (apply clojure.core/str (interpose "+" (map emit args))))

(defn emit-method [obj method args]
  (str (emit obj) "." (emit method) (comma-list (map emit args))))

(defmethod emit-special '. [type [period obj method & args]]
  (emit-method obj method args))

(defmethod emit-special '.. [type [dotdot & args]]
  (apply str (interpose "." (map emit args))))

(defmethod emit-special 'if [type [if test true-form & false-form]]
  (str "if (" (emit test) ") { \n"
       (emit true-form)
       "\n }"
       (when (first false-form)
         (str " else { \n"
              (emit (first false-form))
              " }"))))
       
(defmethod emit-special 'dot-method [type [method obj & args]]
  (let [method (symbol (str/drop 1 (str method)))]
    (emit-method obj method args)))

(defmethod emit-special 'return [type [return expr]]
  (str "return " (emit expr)))

(defmethod emit-special 'delete [type [return expr]]
  (str "delete " (emit expr)))

(defmethod emit-special 'set! [type [set! var val]]
  (str (emit var) " = " (emit val)))

(defmethod emit-special 'new [type [new class & args]]
  (str "new " (emit class) (comma-list (map emit args))))

(defmethod emit-special 'aget [type [aget var idx]]
  (str (emit var) "[" (emit idx) "]"))

(defmethod emit-special 'inc! [type [inc var]]
  (str (emit var) "++"))

(defmethod emit-special 'dec! [type [dec var]]
  (str (emit var) "--"))

(defn emit-do [exprs]
  (str/join "" (map (comp statement emit) exprs)))

(defmethod emit-special 'do [type [ do & exprs]]
  (emit-do exprs))

(defmethod emit-special 'while [type [while test & body]]
  (str "while (" (emit test) ") { \n"
       (emit-do body)
       "\n }"))

(defmethod emit-special 'doseq [type [doseq bindings & body]]
  (str "for (" (emit (first bindings)) " in " (second bindings) ") { \n"
       (if-let [more (nnext bindings)]
         (emit (list* 'doseq more body))
         (emit-do body))
       "\n }"))

(defn emit-function [name sig body]
  (assert (or (symbol? name) (nil? name)))
  (assert (vector? sig))
  (str "function " name (comma-list sig) " {\n" (emit-do body) " }\n"))

(defmethod emit-special 'fn [type [fn & expr]]
  (if (symbol? (first expr))
    (let [name (first expr)
          signature (second expr)
          body (rest (rest expr))]
      (emit-function name signature body))
    (let [signature (first expr)
          body (rest expr)]
      (emit-function nil signature body))))

(derive clojure.lang.Cons ::list)
(derive clojure.lang.IPersistentList ::list)

(defmethod emit ::list [expr]
  (if (symbol? (first expr))
    (let [head (symbol (name (first expr)))  ; remove any ns resolution
          expr (conj (rest expr) head)]
      (cond
       (and (= (str/get (str head) 0) \.)
            (> (count (str head)) 1)
            (not (= (str/get (str head) 1) \.))) (emit-special 'dot-method expr)
        (special-form? head) (emit-special head expr)
        (infix-operator? head) (emit-infix head expr)
        :else (emit-special 'funcall expr)))
    (throw (new Exception (str "invalid form: " expr)))))

(defmethod emit clojure.lang.IPersistentVector [expr]
  (str "[" (str/join ", " (map emit expr)) "]"))

;(defmethod emit clojure.lang.LazySeq [expr]
;  (emit (into [] expr)))

(defmethod emit clojure.lang.IPersistentMap [expr]
  (letfn [(json-pair [pair] (str (emit (key pair)) ": " (emit (val pair))))]
    (str "{" (str/join ", " (map json-pair (seq expr))) "}")))

(defn _js [forms]
  (let [code (if (> (count forms) 1)
               (emit-do forms)
               (emit (first forms)))]
    ;(println "js " forms " => " code)
    code))

(defn- unquote?
  "Tests whether the form is (unquote ...)."
  [form]
  (and (seq? form) (symbol? (first form)) (= (symbol (name (first form))) 'clj)))

(defn handle-unquote [form]
  (second form))

(declare inner-walk outer-walk)

(defn- inner-walk [form]
  (cond 
   (unquote? form) (handle-unquote form)
   :else (walk inner-walk outer-walk form)))

(defn- outer-walk [form]
  (cond
    (symbol? form) (list 'quote form)
    (seq? form) (list* 'list form)
    :else form))

(defmacro quasiquote [form]
  (let [post-form (walk inner-walk outer-walk form)]
    post-form))

(defmacro js*
  "returns a fragment of 'uncompiled' javascript. Compile to a string using js."
  [& forms]
  (if (= (count forms) 1)
    `(quasiquote ~(first forms))
    (let [do-form `(do ~@forms)]
      `(quasiquote ~do-form))))

(defmacro cljs*
  "equivalent to (js* (clj form))"
  [form]
  `(js* (~'clj ~form)))

(defmacro cljs
  "equivalent to (js (clj form))"
  [form]
  `(js (clj ~form)))

(defmacro js 
  "takes one or more forms. Returns a string of the forms translated into javascript"
  [& forms]
  `(_js (quasiquote ~forms)))<|MERGE_RESOLUTION|>--- conflicted
+++ resolved
@@ -71,11 +71,7 @@
 (defmethod emit :default [expr]
   (str expr))
 
-<<<<<<< HEAD
-(def special-forms (set ['var '. 'if 'funcall 'fn 'set! 'return 'delete 'new 'do 'aget 'for 'while 'doseq 'str 'inc! 'dec!]))
-=======
-(def special-forms (set ['var '. '.. 'if 'funcall 'fn 'set! 'return 'delete 'new 'do 'aget 'doseq 'str]))
->>>>>>> 7716d98d
+(def special-forms (set ['var '. '.. 'if 'funcall 'fn 'set! 'return 'delete 'new 'do 'aget 'while 'doseq 'str 'inc! 'dec!]))
 
 (def infix-operators (set ['+ '- '/ '* '% '== '=== '< '> '<= '>= '!= '<< '>> '<<< '>>> '!== '& '| '&& '||]))
 
